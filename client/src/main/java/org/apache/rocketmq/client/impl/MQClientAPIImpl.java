/*
 * Licensed to the Apache Software Foundation (ASF) under one or more
 * contributor license agreements.  See the NOTICE file distributed with
 * this work for additional information regarding copyright ownership.
 * The ASF licenses this file to You under the Apache License, Version 2.0
 * (the "License"); you may not use this file except in compliance with
 * the License.  You may obtain a copy of the License at
 *
 *     http://www.apache.org/licenses/LICENSE-2.0
 *
 * Unless required by applicable law or agreed to in writing, software
 * distributed under the License is distributed on an "AS IS" BASIS,
 * WITHOUT WARRANTIES OR CONDITIONS OF ANY KIND, either express or implied.
 * See the License for the specific language governing permissions and
 * limitations under the License.
 */
package org.apache.rocketmq.client.impl;

import java.io.UnsupportedEncodingException;
import java.nio.ByteBuffer;
import java.util.Arrays;
import java.util.Collections;
import java.util.HashMap;
import java.util.Iterator;
import java.util.List;
import java.util.Map;
import java.util.Properties;
import java.util.Set;
import java.util.concurrent.atomic.AtomicInteger;
import org.apache.commons.lang3.StringUtils;
import org.apache.rocketmq.client.ClientConfig;
import org.apache.rocketmq.client.consumer.PullCallback;
import org.apache.rocketmq.client.consumer.PullResult;
import org.apache.rocketmq.client.consumer.PullStatus;
import org.apache.rocketmq.client.exception.MQBrokerException;
import org.apache.rocketmq.client.exception.MQClientException;
import org.apache.rocketmq.client.hook.SendMessageContext;
import org.apache.rocketmq.client.impl.consumer.PullResultExt;
import org.apache.rocketmq.client.impl.factory.MQClientInstance;
import org.apache.rocketmq.client.impl.producer.DefaultMQProducerImpl;
import org.apache.rocketmq.client.impl.producer.TopicPublishInfo;
import org.apache.rocketmq.client.log.ClientLogger;
import org.apache.rocketmq.client.producer.SendCallback;
import org.apache.rocketmq.client.producer.SendResult;
import org.apache.rocketmq.client.producer.SendStatus;
import org.apache.rocketmq.common.AclConfig;
import org.apache.rocketmq.common.DataVersion;
import org.apache.rocketmq.common.MQVersion;
import org.apache.rocketmq.common.MixAll;
import org.apache.rocketmq.common.PlainAccessConfig;
import org.apache.rocketmq.common.TopicConfig;
import org.apache.rocketmq.common.UtilAll;
import org.apache.rocketmq.common.admin.ConsumeStats;
import org.apache.rocketmq.common.admin.TopicStatsTable;
import org.apache.rocketmq.common.message.Message;
import org.apache.rocketmq.common.message.MessageBatch;
import org.apache.rocketmq.common.message.MessageClientIDSetter;
import org.apache.rocketmq.common.message.MessageConst;
import org.apache.rocketmq.common.message.MessageDecoder;
import org.apache.rocketmq.common.message.MessageExt;
import org.apache.rocketmq.common.message.MessageQueue;
import org.apache.rocketmq.common.namesrv.TopAddressing;
import org.apache.rocketmq.common.protocol.NamespaceUtil;
import org.apache.rocketmq.common.protocol.RequestCode;
import org.apache.rocketmq.common.protocol.ResponseCode;
import org.apache.rocketmq.common.protocol.body.BrokerStatsData;
import org.apache.rocketmq.common.protocol.body.CheckClientRequestBody;
import org.apache.rocketmq.common.protocol.body.ClusterAclVersionInfo;
import org.apache.rocketmq.common.protocol.body.ClusterInfo;
import org.apache.rocketmq.common.protocol.body.ConsumeMessageDirectlyResult;
import org.apache.rocketmq.common.protocol.body.ConsumeStatsList;
import org.apache.rocketmq.common.protocol.body.ConsumerConnection;
import org.apache.rocketmq.common.protocol.body.ConsumerRunningInfo;
import org.apache.rocketmq.common.protocol.body.GetConsumerStatusBody;
import org.apache.rocketmq.common.protocol.body.GroupList;
import org.apache.rocketmq.common.protocol.body.KVTable;
import org.apache.rocketmq.common.protocol.body.LockBatchRequestBody;
import org.apache.rocketmq.common.protocol.body.LockBatchResponseBody;
import org.apache.rocketmq.common.protocol.body.ProducerConnection;
import org.apache.rocketmq.common.protocol.body.QueryConsumeQueueResponseBody;
import org.apache.rocketmq.common.protocol.body.QueryConsumeTimeSpanBody;
import org.apache.rocketmq.common.protocol.body.QueryCorrectionOffsetBody;
import org.apache.rocketmq.common.protocol.body.QueueTimeSpan;
import org.apache.rocketmq.common.protocol.body.ResetOffsetBody;
import org.apache.rocketmq.common.protocol.body.SubscriptionGroupWrapper;
import org.apache.rocketmq.common.protocol.body.TopicConfigSerializeWrapper;
import org.apache.rocketmq.common.protocol.body.TopicList;
import org.apache.rocketmq.common.protocol.body.UnlockBatchRequestBody;
import org.apache.rocketmq.common.protocol.header.CloneGroupOffsetRequestHeader;
import org.apache.rocketmq.common.protocol.header.ConsumeMessageDirectlyResultRequestHeader;
import org.apache.rocketmq.common.protocol.header.ConsumerSendMsgBackRequestHeader;
import org.apache.rocketmq.common.protocol.header.CreateAccessConfigRequestHeader;
import org.apache.rocketmq.common.protocol.header.CreateTopicRequestHeader;
import org.apache.rocketmq.common.protocol.header.DeleteAccessConfigRequestHeader;
import org.apache.rocketmq.common.protocol.header.DeleteSubscriptionGroupRequestHeader;
import org.apache.rocketmq.common.protocol.header.DeleteTopicRequestHeader;
import org.apache.rocketmq.common.protocol.header.EndTransactionRequestHeader;
import org.apache.rocketmq.common.protocol.header.GetBrokerAclConfigResponseHeader;
import org.apache.rocketmq.common.protocol.header.GetBrokerClusterAclConfigResponseBody;
import org.apache.rocketmq.common.protocol.header.GetConsumeStatsInBrokerHeader;
import org.apache.rocketmq.common.protocol.header.GetConsumeStatsRequestHeader;
import org.apache.rocketmq.common.protocol.header.GetConsumerConnectionListRequestHeader;
import org.apache.rocketmq.common.protocol.header.GetConsumerListByGroupRequestHeader;
import org.apache.rocketmq.common.protocol.header.GetConsumerListByGroupResponseBody;
import org.apache.rocketmq.common.protocol.header.GetConsumerRunningInfoRequestHeader;
import org.apache.rocketmq.common.protocol.header.GetConsumerStatusRequestHeader;
import org.apache.rocketmq.common.protocol.header.GetEarliestMsgStoretimeRequestHeader;
import org.apache.rocketmq.common.protocol.header.GetEarliestMsgStoretimeResponseHeader;
import org.apache.rocketmq.common.protocol.header.GetMaxOffsetRequestHeader;
import org.apache.rocketmq.common.protocol.header.GetMaxOffsetResponseHeader;
import org.apache.rocketmq.common.protocol.header.GetMinOffsetRequestHeader;
import org.apache.rocketmq.common.protocol.header.GetMinOffsetResponseHeader;
import org.apache.rocketmq.common.protocol.header.GetProducerConnectionListRequestHeader;
import org.apache.rocketmq.common.protocol.header.GetTopicStatsInfoRequestHeader;
import org.apache.rocketmq.common.protocol.header.GetTopicsByClusterRequestHeader;
import org.apache.rocketmq.common.protocol.header.PullMessageRequestHeader;
import org.apache.rocketmq.common.protocol.header.PullMessageResponseHeader;
import org.apache.rocketmq.common.protocol.header.QueryConsumeQueueRequestHeader;
import org.apache.rocketmq.common.protocol.header.QueryConsumeTimeSpanRequestHeader;
import org.apache.rocketmq.common.protocol.header.QueryConsumerOffsetRequestHeader;
import org.apache.rocketmq.common.protocol.header.QueryConsumerOffsetResponseHeader;
import org.apache.rocketmq.common.protocol.header.QueryCorrectionOffsetHeader;
import org.apache.rocketmq.common.protocol.header.QueryMessageRequestHeader;
import org.apache.rocketmq.common.protocol.header.QueryTopicConsumeByWhoRequestHeader;
import org.apache.rocketmq.common.protocol.header.ResetOffsetRequestHeader;
import org.apache.rocketmq.common.protocol.header.ResumeCheckHalfMessageRequestHeader;
import org.apache.rocketmq.common.protocol.header.SearchOffsetRequestHeader;
import org.apache.rocketmq.common.protocol.header.SearchOffsetResponseHeader;
import org.apache.rocketmq.common.protocol.header.SendMessageRequestHeader;
import org.apache.rocketmq.common.protocol.header.SendMessageRequestHeaderV2;
import org.apache.rocketmq.common.protocol.header.SendMessageResponseHeader;
import org.apache.rocketmq.common.protocol.header.UnregisterClientRequestHeader;
import org.apache.rocketmq.common.protocol.header.UpdateConsumerOffsetRequestHeader;
import org.apache.rocketmq.common.protocol.header.UpdateGlobalWhiteAddrsConfigRequestHeader;
import org.apache.rocketmq.common.protocol.header.ViewBrokerStatsDataRequestHeader;
import org.apache.rocketmq.common.protocol.header.ViewMessageRequestHeader;
import org.apache.rocketmq.common.protocol.header.filtersrv.RegisterMessageFilterClassRequestHeader;
import org.apache.rocketmq.common.protocol.header.namesrv.DeleteKVConfigRequestHeader;
import org.apache.rocketmq.common.protocol.header.namesrv.GetKVConfigRequestHeader;
import org.apache.rocketmq.common.protocol.header.namesrv.GetKVConfigResponseHeader;
import org.apache.rocketmq.common.protocol.header.namesrv.GetKVListByNamespaceRequestHeader;
import org.apache.rocketmq.common.protocol.header.namesrv.GetRouteInfoRequestHeader;
import org.apache.rocketmq.common.protocol.header.namesrv.PutKVConfigRequestHeader;
import org.apache.rocketmq.common.protocol.header.namesrv.WipeWritePermOfBrokerRequestHeader;
import org.apache.rocketmq.common.protocol.header.namesrv.WipeWritePermOfBrokerResponseHeader;
import org.apache.rocketmq.common.protocol.heartbeat.HeartbeatData;
import org.apache.rocketmq.common.protocol.heartbeat.SubscriptionData;
import org.apache.rocketmq.common.protocol.route.TopicRouteData;
import org.apache.rocketmq.common.subscription.SubscriptionGroupConfig;
import org.apache.rocketmq.logging.InternalLogger;
import org.apache.rocketmq.remoting.InvokeCallback;
import org.apache.rocketmq.remoting.RPCHook;
import org.apache.rocketmq.remoting.RemotingClient;
import org.apache.rocketmq.remoting.exception.RemotingCommandException;
import org.apache.rocketmq.remoting.exception.RemotingConnectException;
import org.apache.rocketmq.remoting.exception.RemotingException;
import org.apache.rocketmq.remoting.exception.RemotingSendRequestException;
import org.apache.rocketmq.remoting.exception.RemotingTimeoutException;
import org.apache.rocketmq.remoting.exception.RemotingTooMuchRequestException;
import org.apache.rocketmq.remoting.netty.NettyClientConfig;
import org.apache.rocketmq.remoting.netty.NettyRemotingClient;
import org.apache.rocketmq.remoting.netty.ResponseFuture;
import org.apache.rocketmq.remoting.protocol.LanguageCode;
import org.apache.rocketmq.remoting.protocol.RemotingCommand;
import org.apache.rocketmq.remoting.protocol.RemotingSerializable;

public class MQClientAPIImpl {

    private final static InternalLogger log = ClientLogger.getLog();
    private static boolean sendSmartMsg =
        Boolean.parseBoolean(System.getProperty("org.apache.rocketmq.client.sendSmartMsg", "true"));

    static {
        System.setProperty(RemotingCommand.REMOTING_VERSION_KEY, Integer.toString(MQVersion.CURRENT_VERSION));
    }

    private final RemotingClient remotingClient;
    private final TopAddressing topAddressing;
    private final ClientRemotingProcessor clientRemotingProcessor;
    private String nameSrvAddr = null;
    private ClientConfig clientConfig;

    public MQClientAPIImpl(final NettyClientConfig nettyClientConfig,
        final ClientRemotingProcessor clientRemotingProcessor,
        RPCHook rpcHook, final ClientConfig clientConfig) {
        this.clientConfig = clientConfig;
        topAddressing = new TopAddressing(MixAll.getWSAddr(), clientConfig.getUnitName());
        this.remotingClient = new NettyRemotingClient(nettyClientConfig, null);
        this.clientRemotingProcessor = clientRemotingProcessor;

        this.remotingClient.registerRPCHook(rpcHook);
        this.remotingClient.registerProcessor(RequestCode.CHECK_TRANSACTION_STATE, this.clientRemotingProcessor, null);

        this.remotingClient.registerProcessor(RequestCode.NOTIFY_CONSUMER_IDS_CHANGED, this.clientRemotingProcessor, null);

        this.remotingClient.registerProcessor(RequestCode.RESET_CONSUMER_CLIENT_OFFSET, this.clientRemotingProcessor, null);

        this.remotingClient.registerProcessor(RequestCode.GET_CONSUMER_STATUS_FROM_CLIENT, this.clientRemotingProcessor, null);

        this.remotingClient.registerProcessor(RequestCode.GET_CONSUMER_RUNNING_INFO, this.clientRemotingProcessor, null);

        this.remotingClient.registerProcessor(RequestCode.CONSUME_MESSAGE_DIRECTLY, this.clientRemotingProcessor, null);

        this.remotingClient.registerProcessor(RequestCode.PUSH_REPLY_MESSAGE_TO_CLIENT, this.clientRemotingProcessor, null);
    }

    public List<String> getNameServerAddressList() {
        return this.remotingClient.getNameServerAddressList();
    }

    public RemotingClient getRemotingClient() {
        return remotingClient;
    }

    public String fetchNameServerAddr() {
        try {
            String addrs = this.topAddressing.fetchNSAddr();
            if (addrs != null) {
                if (!addrs.equals(this.nameSrvAddr)) {
                    log.info("name server address changed, old=" + this.nameSrvAddr + ", new=" + addrs);
                    this.updateNameServerAddressList(addrs);
                    this.nameSrvAddr = addrs;
                    return nameSrvAddr;
                }
            }
        } catch (Exception e) {
            log.error("fetchNameServerAddr Exception", e);
        }
        return nameSrvAddr;
    }

    public void updateNameServerAddressList(final String addrs) {
        String[] addrArray = addrs.split(";");
        List<String> list = Arrays.asList(addrArray);
        this.remotingClient.updateNameServerAddressList(list);
    }

    public void start() {
        this.remotingClient.start();
    }

    public void shutdown() {
        this.remotingClient.shutdown();
    }

    public void createSubscriptionGroup(final String addr, final SubscriptionGroupConfig config,
        final long timeoutMillis)
        throws RemotingException, MQBrokerException, InterruptedException, MQClientException {
        RemotingCommand request = RemotingCommand.createRequestCommand(RequestCode.UPDATE_AND_CREATE_SUBSCRIPTIONGROUP, null);

        byte[] body = RemotingSerializable.encode(config);
        request.setBody(body);

        RemotingCommand response = this.remotingClient.invokeSync(MixAll.brokerVIPChannel(this.clientConfig.isVipChannelEnabled(), addr),
            request, timeoutMillis);
        assert response != null;
        switch (response.getCode()) {
            case ResponseCode.SUCCESS: {
                return;
            }
            default:
                break;
        }

        throw new MQClientException(response.getCode(), response.getRemark());

    }

    public void createTopic(final String addr, final String defaultTopic, final TopicConfig topicConfig,
        final long timeoutMillis)
        throws RemotingException, MQBrokerException, InterruptedException, MQClientException {
        CreateTopicRequestHeader requestHeader = new CreateTopicRequestHeader();
        requestHeader.setTopic(topicConfig.getTopicName());
        requestHeader.setDefaultTopic(defaultTopic);
        requestHeader.setReadQueueNums(topicConfig.getReadQueueNums());
        requestHeader.setWriteQueueNums(topicConfig.getWriteQueueNums());
        requestHeader.setPerm(topicConfig.getPerm());
        requestHeader.setTopicFilterType(topicConfig.getTopicFilterType().name());
        requestHeader.setTopicSysFlag(topicConfig.getTopicSysFlag());
        requestHeader.setOrder(topicConfig.isOrder());

        RemotingCommand request = RemotingCommand.createRequestCommand(RequestCode.UPDATE_AND_CREATE_TOPIC, requestHeader);

        RemotingCommand response = this.remotingClient.invokeSync(MixAll.brokerVIPChannel(this.clientConfig.isVipChannelEnabled(), addr),
            request, timeoutMillis);
        assert response != null;
        switch (response.getCode()) {
            case ResponseCode.SUCCESS: {
                return;
            }
            default:
                break;
        }

        throw new MQClientException(response.getCode(), response.getRemark());
    }

    public void createPlainAccessConfig(final String addr, final PlainAccessConfig plainAccessConfig,
        final long timeoutMillis)
        throws RemotingException, MQBrokerException, InterruptedException, MQClientException {
        CreateAccessConfigRequestHeader requestHeader = new CreateAccessConfigRequestHeader();
        requestHeader.setAccessKey(plainAccessConfig.getAccessKey());
        requestHeader.setSecretKey(plainAccessConfig.getSecretKey());
        requestHeader.setAdmin(plainAccessConfig.isAdmin());
        requestHeader.setDefaultGroupPerm(plainAccessConfig.getDefaultGroupPerm());
        requestHeader.setDefaultTopicPerm(plainAccessConfig.getDefaultTopicPerm());
        requestHeader.setWhiteRemoteAddress(plainAccessConfig.getWhiteRemoteAddress());
<<<<<<< HEAD
        requestHeader.setTopicPerms(UtilAll.List2String(plainAccessConfig.getTopicPerms(), ","));
        requestHeader.setGroupPerms(UtilAll.List2String(plainAccessConfig.getGroupPerms(), ","));
=======
        requestHeader.setTopicPerms(UtilAll.list2String(plainAccessConfig.getTopicPerms(), ","));
        requestHeader.setGroupPerms(UtilAll.list2String(plainAccessConfig.getGroupPerms(), ","));
>>>>>>> 73bb4b40

        RemotingCommand request = RemotingCommand.createRequestCommand(RequestCode.UPDATE_AND_CREATE_ACL_CONFIG, requestHeader);

        RemotingCommand response = this.remotingClient.invokeSync(MixAll.brokerVIPChannel(this.clientConfig.isVipChannelEnabled(), addr),
            request, timeoutMillis);
        assert response != null;
        switch (response.getCode()) {
            case ResponseCode.SUCCESS: {
                return;
            }
            default:
                break;
        }

        throw new MQClientException(response.getCode(), response.getRemark());
    }

    public void deleteAccessConfig(final String addr, final String accessKey, final long timeoutMillis)
        throws RemotingException, MQBrokerException, InterruptedException, MQClientException {
        DeleteAccessConfigRequestHeader requestHeader = new DeleteAccessConfigRequestHeader();
        requestHeader.setAccessKey(accessKey);

        RemotingCommand request = RemotingCommand.createRequestCommand(RequestCode.DELETE_ACL_CONFIG, requestHeader);

        RemotingCommand response = this.remotingClient.invokeSync(MixAll.brokerVIPChannel(this.clientConfig.isVipChannelEnabled(), addr),
            request, timeoutMillis);
        assert response != null;
        switch (response.getCode()) {
            case ResponseCode.SUCCESS: {
                return;
            }
            default:
                break;
        }

        throw new MQClientException(response.getCode(), response.getRemark());
    }

    public void updateGlobalWhiteAddrsConfig(final String addr, final String globalWhiteAddrs, final long timeoutMillis)
        throws RemotingException, MQBrokerException, InterruptedException, MQClientException {

        UpdateGlobalWhiteAddrsConfigRequestHeader requestHeader = new UpdateGlobalWhiteAddrsConfigRequestHeader();
        requestHeader.setGlobalWhiteAddrs(globalWhiteAddrs);

        RemotingCommand request = RemotingCommand.createRequestCommand(RequestCode.UPDATE_GLOBAL_WHITE_ADDRS_CONFIG, requestHeader);

        RemotingCommand response = this.remotingClient.invokeSync(MixAll.brokerVIPChannel(this.clientConfig.isVipChannelEnabled(), addr),
            request, timeoutMillis);
        assert response != null;
        switch (response.getCode()) {
            case ResponseCode.SUCCESS: {
                return;
            }
            default:
                break;
        }

        throw new MQClientException(response.getCode(), response.getRemark());
    }

    public ClusterAclVersionInfo getBrokerClusterAclInfo(final String addr,
        final long timeoutMillis) throws RemotingCommandException, InterruptedException, RemotingTimeoutException,
        RemotingSendRequestException, RemotingConnectException, MQBrokerException {
        RemotingCommand request = RemotingCommand.createRequestCommand(RequestCode.GET_BROKER_CLUSTER_ACL_INFO, null);

        RemotingCommand response = this.remotingClient.invokeSync(MixAll.brokerVIPChannel(this.clientConfig.isVipChannelEnabled(), addr), request, timeoutMillis);
        assert response != null;
        switch (response.getCode()) {
            case ResponseCode.SUCCESS: {
                GetBrokerAclConfigResponseHeader responseHeader =
                    (GetBrokerAclConfigResponseHeader) response.decodeCommandCustomHeader(GetBrokerAclConfigResponseHeader.class);

                ClusterAclVersionInfo clusterAclVersionInfo = new ClusterAclVersionInfo();
                clusterAclVersionInfo.setClusterName(responseHeader.getClusterName());
                clusterAclVersionInfo.setBrokerName(responseHeader.getBrokerName());
                clusterAclVersionInfo.setBrokerAddr(responseHeader.getBrokerAddr());
                clusterAclVersionInfo.setAclConfigDataVersion(DataVersion.fromJson(responseHeader.getVersion(), DataVersion.class));
                return clusterAclVersionInfo;
            }
            default:
                break;
        }

        throw new MQBrokerException(response.getCode(), response.getRemark());

<<<<<<< HEAD
=======
    }

    public AclConfig getBrokerClusterConfig(final String addr, final long timeoutMillis) throws RemotingCommandException, InterruptedException, RemotingTimeoutException,
        RemotingSendRequestException, RemotingConnectException, MQBrokerException {
        RemotingCommand request = RemotingCommand.createRequestCommand(RequestCode.GET_BROKER_CLUSTER_ACL_CONFIG, null);

        RemotingCommand response = this.remotingClient.invokeSync(MixAll.brokerVIPChannel(this.clientConfig.isVipChannelEnabled(), addr), request, timeoutMillis);
        assert response != null;
        switch (response.getCode()) {
            case ResponseCode.SUCCESS: {
                if (response.getBody() != null) {
                    GetBrokerClusterAclConfigResponseBody body =
                            GetBrokerClusterAclConfigResponseBody.decode(response.getBody(), GetBrokerClusterAclConfigResponseBody.class);
                    AclConfig aclConfig = new AclConfig();
                    aclConfig.setGlobalWhiteAddrs(body.getGlobalWhiteAddrs());
                    aclConfig.setPlainAccessConfigs(body.getPlainAccessConfigs());
                    return aclConfig;
                }
            }
            default:
                break;
        }
        throw new MQBrokerException(response.getCode(), response.getRemark());

>>>>>>> 73bb4b40
    }

    public SendResult sendMessage(
        final String addr,
        final String brokerName,
        final Message msg,
        final SendMessageRequestHeader requestHeader,
        final long timeoutMillis,
        final CommunicationMode communicationMode,
        final SendMessageContext context,
        final DefaultMQProducerImpl producer
    ) throws RemotingException, MQBrokerException, InterruptedException {
        return sendMessage(addr, brokerName, msg, requestHeader, timeoutMillis, communicationMode, null, null, null, 0, context, producer);
    }

    public SendResult sendMessage(
        final String addr,
        final String brokerName,
        final Message msg,
        final SendMessageRequestHeader requestHeader,
        final long timeoutMillis,
        final CommunicationMode communicationMode,
        final SendCallback sendCallback,
        final TopicPublishInfo topicPublishInfo,
        final MQClientInstance instance,
        final int retryTimesWhenSendFailed,
        final SendMessageContext context,
        final DefaultMQProducerImpl producer
    ) throws RemotingException, MQBrokerException, InterruptedException {
        long beginStartTime = System.currentTimeMillis();
        RemotingCommand request = null;
        String msgType = msg.getProperty(MessageConst.PROPERTY_MESSAGE_TYPE);
        boolean isReply = msgType != null && msgType.equals(MixAll.REPLY_MESSAGE_FLAG);
        if (isReply) {
            if (sendSmartMsg) {
                SendMessageRequestHeaderV2 requestHeaderV2 = SendMessageRequestHeaderV2.createSendMessageRequestHeaderV2(requestHeader);
                request = RemotingCommand.createRequestCommand(RequestCode.SEND_REPLY_MESSAGE_V2, requestHeaderV2);
            } else {
                request = RemotingCommand.createRequestCommand(RequestCode.SEND_REPLY_MESSAGE, requestHeader);
            }
        } else {
            if (sendSmartMsg || msg instanceof MessageBatch) {
                SendMessageRequestHeaderV2 requestHeaderV2 = SendMessageRequestHeaderV2.createSendMessageRequestHeaderV2(requestHeader);
                request = RemotingCommand.createRequestCommand(msg instanceof MessageBatch ? RequestCode.SEND_BATCH_MESSAGE : RequestCode.SEND_MESSAGE_V2, requestHeaderV2);
            } else {
                request = RemotingCommand.createRequestCommand(RequestCode.SEND_MESSAGE, requestHeader);
            }
        }
        request.setBody(msg.getBody());

        switch (communicationMode) {
            case ONEWAY:
                this.remotingClient.invokeOneway(addr, request, timeoutMillis);
                return null;
            case ASYNC:
                final AtomicInteger times = new AtomicInteger();
                long costTimeAsync = System.currentTimeMillis() - beginStartTime;
                if (timeoutMillis < costTimeAsync) {
                    throw new RemotingTooMuchRequestException("sendMessage call timeout");
                }
                this.sendMessageAsync(addr, brokerName, msg, timeoutMillis - costTimeAsync, request, sendCallback, topicPublishInfo, instance,
                    retryTimesWhenSendFailed, times, context, producer);
                return null;
            case SYNC:
                long costTimeSync = System.currentTimeMillis() - beginStartTime;
                if (timeoutMillis < costTimeSync) {
                    throw new RemotingTooMuchRequestException("sendMessage call timeout");
                }
                return this.sendMessageSync(addr, brokerName, msg, timeoutMillis - costTimeSync, request);
            default:
                assert false;
                break;
        }

        return null;
    }

    private SendResult sendMessageSync(
        final String addr,
        final String brokerName,
        final Message msg,
        final long timeoutMillis,
        final RemotingCommand request
    ) throws RemotingException, MQBrokerException, InterruptedException {
        RemotingCommand response = this.remotingClient.invokeSync(addr, request, timeoutMillis);
        assert response != null;
        return this.processSendResponse(brokerName, msg, response);
    }

    private void sendMessageAsync(
        final String addr,
        final String brokerName,
        final Message msg,
        final long timeoutMillis,
        final RemotingCommand request,
        final SendCallback sendCallback,
        final TopicPublishInfo topicPublishInfo,
        final MQClientInstance instance,
        final int retryTimesWhenSendFailed,
        final AtomicInteger times,
        final SendMessageContext context,
        final DefaultMQProducerImpl producer
    ) throws InterruptedException, RemotingException {
        final long beginStartTime = System.currentTimeMillis();
        this.remotingClient.invokeAsync(addr, request, timeoutMillis, new InvokeCallback() {
            @Override
            public void operationComplete(ResponseFuture responseFuture) {
                long cost = System.currentTimeMillis() - beginStartTime;
                RemotingCommand response = responseFuture.getResponseCommand();
                if (null == sendCallback && response != null) {

                    try {
                        SendResult sendResult = MQClientAPIImpl.this.processSendResponse(brokerName, msg, response);
                        if (context != null && sendResult != null) {
                            context.setSendResult(sendResult);
                            context.getProducer().executeSendMessageHookAfter(context);
                        }
                    } catch (Throwable e) {
                    }

                    producer.updateFaultItem(brokerName, System.currentTimeMillis() - responseFuture.getBeginTimestamp(), false);
                    return;
                }

                if (response != null) {
                    try {
                        SendResult sendResult = MQClientAPIImpl.this.processSendResponse(brokerName, msg, response);
                        assert sendResult != null;
                        if (context != null) {
                            context.setSendResult(sendResult);
                            context.getProducer().executeSendMessageHookAfter(context);
                        }

                        try {
                            sendCallback.onSuccess(sendResult);
                        } catch (Throwable e) {
                        }

                        producer.updateFaultItem(brokerName, System.currentTimeMillis() - responseFuture.getBeginTimestamp(), false);
                    } catch (Exception e) {
                        producer.updateFaultItem(brokerName, System.currentTimeMillis() - responseFuture.getBeginTimestamp(), true);
                        onExceptionImpl(brokerName, msg, timeoutMillis - cost, request, sendCallback, topicPublishInfo, instance,
                            retryTimesWhenSendFailed, times, e, context, false, producer);
                    }
                } else {
                    producer.updateFaultItem(brokerName, System.currentTimeMillis() - responseFuture.getBeginTimestamp(), true);
                    if (!responseFuture.isSendRequestOK()) {
                        MQClientException ex = new MQClientException("send request failed", responseFuture.getCause());
                        onExceptionImpl(brokerName, msg, timeoutMillis - cost, request, sendCallback, topicPublishInfo, instance,
                            retryTimesWhenSendFailed, times, ex, context, true, producer);
                    } else if (responseFuture.isTimeout()) {
                        MQClientException ex = new MQClientException("wait response timeout " + responseFuture.getTimeoutMillis() + "ms",
                            responseFuture.getCause());
                        onExceptionImpl(brokerName, msg, timeoutMillis - cost, request, sendCallback, topicPublishInfo, instance,
                            retryTimesWhenSendFailed, times, ex, context, true, producer);
                    } else {
                        MQClientException ex = new MQClientException("unknow reseaon", responseFuture.getCause());
                        onExceptionImpl(brokerName, msg, timeoutMillis - cost, request, sendCallback, topicPublishInfo, instance,
                            retryTimesWhenSendFailed, times, ex, context, true, producer);
                    }
                }
            }
        });
    }

    private void onExceptionImpl(final String brokerName,
        final Message msg,
        final long timeoutMillis,
        final RemotingCommand request,
        final SendCallback sendCallback,
        final TopicPublishInfo topicPublishInfo,
        final MQClientInstance instance,
        final int timesTotal,
        final AtomicInteger curTimes,
        final Exception e,
        final SendMessageContext context,
        final boolean needRetry,
        final DefaultMQProducerImpl producer
    ) {
        int tmp = curTimes.incrementAndGet();
        if (needRetry && tmp <= timesTotal) {
            String retryBrokerName = brokerName;//by default, it will send to the same broker
            if (topicPublishInfo != null) { //select one message queue accordingly, in order to determine which broker to send
                MessageQueue mqChosen = producer.selectOneMessageQueue(topicPublishInfo, brokerName);
                retryBrokerName = mqChosen.getBrokerName();
            }
            String addr = instance.findBrokerAddressInPublish(retryBrokerName);
            log.info("async send msg by retry {} times. topic={}, brokerAddr={}, brokerName={}", tmp, msg.getTopic(), addr,
                retryBrokerName);
            try {
                request.setOpaque(RemotingCommand.createNewRequestId());
                sendMessageAsync(addr, retryBrokerName, msg, timeoutMillis, request, sendCallback, topicPublishInfo, instance,
                    timesTotal, curTimes, context, producer);
            } catch (InterruptedException e1) {
                onExceptionImpl(retryBrokerName, msg, timeoutMillis, request, sendCallback, topicPublishInfo, instance, timesTotal, curTimes, e1,
                    context, false, producer);
            } catch (RemotingConnectException e1) {
                producer.updateFaultItem(brokerName, 3000, true);
                onExceptionImpl(retryBrokerName, msg, timeoutMillis, request, sendCallback, topicPublishInfo, instance, timesTotal, curTimes, e1,
                    context, true, producer);
            } catch (RemotingTooMuchRequestException e1) {
                onExceptionImpl(retryBrokerName, msg, timeoutMillis, request, sendCallback, topicPublishInfo, instance, timesTotal, curTimes, e1,
                    context, false, producer);
            } catch (RemotingException e1) {
                producer.updateFaultItem(brokerName, 3000, true);
                onExceptionImpl(retryBrokerName, msg, timeoutMillis, request, sendCallback, topicPublishInfo, instance, timesTotal, curTimes, e1,
                    context, true, producer);
            }
        } else {

            if (context != null) {
                context.setException(e);
                context.getProducer().executeSendMessageHookAfter(context);
            }

            try {
                sendCallback.onException(e);
            } catch (Exception ignored) {
            }
        }
    }

    private SendResult processSendResponse(
        final String brokerName,
        final Message msg,
        final RemotingCommand response
    ) throws MQBrokerException, RemotingCommandException {
        switch (response.getCode()) {
            case ResponseCode.FLUSH_DISK_TIMEOUT:
            case ResponseCode.FLUSH_SLAVE_TIMEOUT:
            case ResponseCode.SLAVE_NOT_AVAILABLE: {
            }
            case ResponseCode.SUCCESS: {
                SendStatus sendStatus = SendStatus.SEND_OK;
                switch (response.getCode()) {
                    case ResponseCode.FLUSH_DISK_TIMEOUT:
                        sendStatus = SendStatus.FLUSH_DISK_TIMEOUT;
                        break;
                    case ResponseCode.FLUSH_SLAVE_TIMEOUT:
                        sendStatus = SendStatus.FLUSH_SLAVE_TIMEOUT;
                        break;
                    case ResponseCode.SLAVE_NOT_AVAILABLE:
                        sendStatus = SendStatus.SLAVE_NOT_AVAILABLE;
                        break;
                    case ResponseCode.SUCCESS:
                        sendStatus = SendStatus.SEND_OK;
                        break;
                    default:
                        assert false;
                        break;
                }

                SendMessageResponseHeader responseHeader =
                    (SendMessageResponseHeader) response.decodeCommandCustomHeader(SendMessageResponseHeader.class);

                //If namespace not null , reset Topic without namespace.
                String topic = msg.getTopic();
                if (StringUtils.isNotEmpty(this.clientConfig.getNamespace())) {
                    topic = NamespaceUtil.withoutNamespace(topic, this.clientConfig.getNamespace());
                }

                MessageQueue messageQueue = new MessageQueue(topic, brokerName, responseHeader.getQueueId());

                String uniqMsgId = MessageClientIDSetter.getUniqID(msg);
                if (msg instanceof MessageBatch) {
                    StringBuilder sb = new StringBuilder();
                    for (Message message : (MessageBatch) msg) {
                        sb.append(sb.length() == 0 ? "" : ",").append(MessageClientIDSetter.getUniqID(message));
                    }
                    uniqMsgId = sb.toString();
                }
                SendResult sendResult = new SendResult(sendStatus,
                    uniqMsgId,
                    responseHeader.getMsgId(), messageQueue, responseHeader.getQueueOffset());
                sendResult.setTransactionId(responseHeader.getTransactionId());
                String regionId = response.getExtFields().get(MessageConst.PROPERTY_MSG_REGION);
                String traceOn = response.getExtFields().get(MessageConst.PROPERTY_TRACE_SWITCH);
                if (regionId == null || regionId.isEmpty()) {
                    regionId = MixAll.DEFAULT_TRACE_REGION_ID;
                }
                if (traceOn != null && traceOn.equals("false")) {
                    sendResult.setTraceOn(false);
                } else {
                    sendResult.setTraceOn(true);
                }
                sendResult.setRegionId(regionId);
                return sendResult;
            }
            default:
                break;
        }

        throw new MQBrokerException(response.getCode(), response.getRemark());
    }

    public PullResult pullMessage(
        final String addr,
        final PullMessageRequestHeader requestHeader,
        final long timeoutMillis,
        final CommunicationMode communicationMode,
        final PullCallback pullCallback
    ) throws RemotingException, MQBrokerException, InterruptedException {
        RemotingCommand request = RemotingCommand.createRequestCommand(RequestCode.PULL_MESSAGE, requestHeader);

        switch (communicationMode) {
            case ONEWAY:
                assert false;
                return null;
            case ASYNC:
                this.pullMessageAsync(addr, request, timeoutMillis, pullCallback);
                return null;
            case SYNC:
                return this.pullMessageSync(addr, request, timeoutMillis);
            default:
                assert false;
                break;
        }

        return null;
    }

    private void pullMessageAsync(
        final String addr,
        final RemotingCommand request,
        final long timeoutMillis,
        final PullCallback pullCallback
    ) throws RemotingException, InterruptedException {
        this.remotingClient.invokeAsync(addr, request, timeoutMillis, new InvokeCallback() {
            @Override
            public void operationComplete(ResponseFuture responseFuture) {
                RemotingCommand response = responseFuture.getResponseCommand();
                if (response != null) {
                    try {
                        PullResult pullResult = MQClientAPIImpl.this.processPullResponse(response);
                        assert pullResult != null;
                        pullCallback.onSuccess(pullResult);
                    } catch (Exception e) {
                        pullCallback.onException(e);
                    }
                } else {
                    if (!responseFuture.isSendRequestOK()) {
                        pullCallback.onException(new MQClientException("send request failed to " + addr + ". Request: " + request, responseFuture.getCause()));
                    } else if (responseFuture.isTimeout()) {
                        pullCallback.onException(new MQClientException("wait response from " + addr + " timeout :" + responseFuture.getTimeoutMillis() + "ms" + ". Request: " + request,
                            responseFuture.getCause()));
                    } else {
                        pullCallback.onException(new MQClientException("unknown reason. addr: " + addr + ", timeoutMillis: " + timeoutMillis + ". Request: " + request, responseFuture.getCause()));
                    }
                }
            }
        });
    }

    private PullResult pullMessageSync(
        final String addr,
        final RemotingCommand request,
        final long timeoutMillis
    ) throws RemotingException, InterruptedException, MQBrokerException {
        RemotingCommand response = this.remotingClient.invokeSync(addr, request, timeoutMillis);
        assert response != null;
        return this.processPullResponse(response);
    }

    private PullResult processPullResponse(
        final RemotingCommand response) throws MQBrokerException, RemotingCommandException {
        PullStatus pullStatus = PullStatus.NO_NEW_MSG;
        switch (response.getCode()) {
            case ResponseCode.SUCCESS:
                pullStatus = PullStatus.FOUND;
                break;
            case ResponseCode.PULL_NOT_FOUND:
                pullStatus = PullStatus.NO_NEW_MSG;
                break;
            case ResponseCode.PULL_RETRY_IMMEDIATELY:
                pullStatus = PullStatus.NO_MATCHED_MSG;
                break;
            case ResponseCode.PULL_OFFSET_MOVED:
                pullStatus = PullStatus.OFFSET_ILLEGAL;
                break;

            default:
                throw new MQBrokerException(response.getCode(), response.getRemark());
        }

        PullMessageResponseHeader responseHeader =
            (PullMessageResponseHeader) response.decodeCommandCustomHeader(PullMessageResponseHeader.class);

        return new PullResultExt(pullStatus, responseHeader.getNextBeginOffset(), responseHeader.getMinOffset(),
            responseHeader.getMaxOffset(), null, responseHeader.getSuggestWhichBrokerId(), response.getBody());
    }

    public MessageExt viewMessage(final String addr, final long phyoffset, final long timeoutMillis)
        throws RemotingException, MQBrokerException, InterruptedException {
        ViewMessageRequestHeader requestHeader = new ViewMessageRequestHeader();
        requestHeader.setOffset(phyoffset);
        RemotingCommand request = RemotingCommand.createRequestCommand(RequestCode.VIEW_MESSAGE_BY_ID, requestHeader);

        RemotingCommand response = this.remotingClient.invokeSync(MixAll.brokerVIPChannel(this.clientConfig.isVipChannelEnabled(), addr),
            request, timeoutMillis);
        assert response != null;
        switch (response.getCode()) {
            case ResponseCode.SUCCESS: {
                ByteBuffer byteBuffer = ByteBuffer.wrap(response.getBody());
                MessageExt messageExt = MessageDecoder.clientDecode(byteBuffer, true);
                //If namespace not null , reset Topic without namespace.
                if (StringUtils.isNotEmpty(this.clientConfig.getNamespace())) {
                    messageExt.setTopic(NamespaceUtil.withoutNamespace(messageExt.getTopic(), this.clientConfig.getNamespace()));
                }
                return messageExt;
            }
            default:
                break;
        }

        throw new MQBrokerException(response.getCode(), response.getRemark());
    }

    public long searchOffset(final String addr, final String topic, final int queueId, final long timestamp,
        final long timeoutMillis)
        throws RemotingException, MQBrokerException, InterruptedException {
        SearchOffsetRequestHeader requestHeader = new SearchOffsetRequestHeader();
        requestHeader.setTopic(topic);
        requestHeader.setQueueId(queueId);
        requestHeader.setTimestamp(timestamp);
        RemotingCommand request = RemotingCommand.createRequestCommand(RequestCode.SEARCH_OFFSET_BY_TIMESTAMP, requestHeader);

        RemotingCommand response = this.remotingClient.invokeSync(MixAll.brokerVIPChannel(this.clientConfig.isVipChannelEnabled(), addr),
            request, timeoutMillis);
        assert response != null;
        switch (response.getCode()) {
            case ResponseCode.SUCCESS: {
                SearchOffsetResponseHeader responseHeader =
                    (SearchOffsetResponseHeader) response.decodeCommandCustomHeader(SearchOffsetResponseHeader.class);
                return responseHeader.getOffset();
            }
            default:
                break;
        }

        throw new MQBrokerException(response.getCode(), response.getRemark());
    }

    public long getMaxOffset(final String addr, final String topic, final int queueId, final long timeoutMillis)
        throws RemotingException, MQBrokerException, InterruptedException {
        GetMaxOffsetRequestHeader requestHeader = new GetMaxOffsetRequestHeader();
        requestHeader.setTopic(topic);
        requestHeader.setQueueId(queueId);
        RemotingCommand request = RemotingCommand.createRequestCommand(RequestCode.GET_MAX_OFFSET, requestHeader);

        RemotingCommand response = this.remotingClient.invokeSync(MixAll.brokerVIPChannel(this.clientConfig.isVipChannelEnabled(), addr),
            request, timeoutMillis);
        assert response != null;
        switch (response.getCode()) {
            case ResponseCode.SUCCESS: {
                GetMaxOffsetResponseHeader responseHeader =
                    (GetMaxOffsetResponseHeader) response.decodeCommandCustomHeader(GetMaxOffsetResponseHeader.class);

                return responseHeader.getOffset();
            }
            default:
                break;
        }

        throw new MQBrokerException(response.getCode(), response.getRemark());
    }

    public List<String> getConsumerIdListByGroup(
        final String addr,
        final String consumerGroup,
        final long timeoutMillis) throws RemotingConnectException, RemotingSendRequestException, RemotingTimeoutException,
        MQBrokerException, InterruptedException {
        GetConsumerListByGroupRequestHeader requestHeader = new GetConsumerListByGroupRequestHeader();
        requestHeader.setConsumerGroup(consumerGroup);
        RemotingCommand request = RemotingCommand.createRequestCommand(RequestCode.GET_CONSUMER_LIST_BY_GROUP, requestHeader);

        RemotingCommand response = this.remotingClient.invokeSync(MixAll.brokerVIPChannel(this.clientConfig.isVipChannelEnabled(), addr),
            request, timeoutMillis);
        assert response != null;
        switch (response.getCode()) {
            case ResponseCode.SUCCESS: {
                if (response.getBody() != null) {
                    GetConsumerListByGroupResponseBody body =
                        GetConsumerListByGroupResponseBody.decode(response.getBody(), GetConsumerListByGroupResponseBody.class);
                    return body.getConsumerIdList();
                }
            }
            default:
                break;
        }

        throw new MQBrokerException(response.getCode(), response.getRemark());
    }

    public long getMinOffset(final String addr, final String topic, final int queueId, final long timeoutMillis)
        throws RemotingException, MQBrokerException, InterruptedException {
        GetMinOffsetRequestHeader requestHeader = new GetMinOffsetRequestHeader();
        requestHeader.setTopic(topic);
        requestHeader.setQueueId(queueId);
        RemotingCommand request = RemotingCommand.createRequestCommand(RequestCode.GET_MIN_OFFSET, requestHeader);

        RemotingCommand response = this.remotingClient.invokeSync(MixAll.brokerVIPChannel(this.clientConfig.isVipChannelEnabled(), addr),
            request, timeoutMillis);
        assert response != null;
        switch (response.getCode()) {
            case ResponseCode.SUCCESS: {
                GetMinOffsetResponseHeader responseHeader =
                    (GetMinOffsetResponseHeader) response.decodeCommandCustomHeader(GetMinOffsetResponseHeader.class);

                return responseHeader.getOffset();
            }
            default:
                break;
        }

        throw new MQBrokerException(response.getCode(), response.getRemark());
    }

    public long getEarliestMsgStoretime(final String addr, final String topic, final int queueId,
        final long timeoutMillis)
        throws RemotingException, MQBrokerException, InterruptedException {
        GetEarliestMsgStoretimeRequestHeader requestHeader = new GetEarliestMsgStoretimeRequestHeader();
        requestHeader.setTopic(topic);
        requestHeader.setQueueId(queueId);
        RemotingCommand request = RemotingCommand.createRequestCommand(RequestCode.GET_EARLIEST_MSG_STORETIME, requestHeader);

        RemotingCommand response = this.remotingClient.invokeSync(MixAll.brokerVIPChannel(this.clientConfig.isVipChannelEnabled(), addr),
            request, timeoutMillis);
        assert response != null;
        switch (response.getCode()) {
            case ResponseCode.SUCCESS: {
                GetEarliestMsgStoretimeResponseHeader responseHeader =
                    (GetEarliestMsgStoretimeResponseHeader) response.decodeCommandCustomHeader(GetEarliestMsgStoretimeResponseHeader.class);

                return responseHeader.getTimestamp();
            }
            default:
                break;
        }

        throw new MQBrokerException(response.getCode(), response.getRemark());
    }

    public long queryConsumerOffset(
        final String addr,
        final QueryConsumerOffsetRequestHeader requestHeader,
        final long timeoutMillis
    ) throws RemotingException, MQBrokerException, InterruptedException {
        RemotingCommand request = RemotingCommand.createRequestCommand(RequestCode.QUERY_CONSUMER_OFFSET, requestHeader);

        RemotingCommand response = this.remotingClient.invokeSync(MixAll.brokerVIPChannel(this.clientConfig.isVipChannelEnabled(), addr),
            request, timeoutMillis);
        assert response != null;
        switch (response.getCode()) {
            case ResponseCode.SUCCESS: {
                QueryConsumerOffsetResponseHeader responseHeader =
                    (QueryConsumerOffsetResponseHeader) response.decodeCommandCustomHeader(QueryConsumerOffsetResponseHeader.class);

                return responseHeader.getOffset();
            }
            default:
                break;
        }

        throw new MQBrokerException(response.getCode(), response.getRemark());
    }

    public void updateConsumerOffset(
        final String addr,
        final UpdateConsumerOffsetRequestHeader requestHeader,
        final long timeoutMillis
    ) throws RemotingException, MQBrokerException, InterruptedException {
        RemotingCommand request = RemotingCommand.createRequestCommand(RequestCode.UPDATE_CONSUMER_OFFSET, requestHeader);

        RemotingCommand response = this.remotingClient.invokeSync(MixAll.brokerVIPChannel(this.clientConfig.isVipChannelEnabled(), addr),
            request, timeoutMillis);
        assert response != null;
        switch (response.getCode()) {
            case ResponseCode.SUCCESS: {
                return;
            }
            default:
                break;
        }

        throw new MQBrokerException(response.getCode(), response.getRemark());
    }

    public void updateConsumerOffsetOneway(
        final String addr,
        final UpdateConsumerOffsetRequestHeader requestHeader,
        final long timeoutMillis
    ) throws RemotingConnectException, RemotingTooMuchRequestException, RemotingTimeoutException, RemotingSendRequestException,
        InterruptedException {
        RemotingCommand request = RemotingCommand.createRequestCommand(RequestCode.UPDATE_CONSUMER_OFFSET, requestHeader);

        this.remotingClient.invokeOneway(MixAll.brokerVIPChannel(this.clientConfig.isVipChannelEnabled(), addr), request, timeoutMillis);
    }

    public int sendHearbeat(
        final String addr,
        final HeartbeatData heartbeatData,
        final long timeoutMillis
    ) throws RemotingException, MQBrokerException, InterruptedException {
        RemotingCommand request = RemotingCommand.createRequestCommand(RequestCode.HEART_BEAT, null);
        request.setLanguage(clientConfig.getLanguage());
        request.setBody(heartbeatData.encode());
        RemotingCommand response = this.remotingClient.invokeSync(addr, request, timeoutMillis);
        assert response != null;
        switch (response.getCode()) {
            case ResponseCode.SUCCESS: {
                return response.getVersion();
            }
            default:
                break;
        }

        throw new MQBrokerException(response.getCode(), response.getRemark());
    }

    public void unregisterClient(
        final String addr,
        final String clientID,
        final String producerGroup,
        final String consumerGroup,
        final long timeoutMillis
    ) throws RemotingException, MQBrokerException, InterruptedException {
        final UnregisterClientRequestHeader requestHeader = new UnregisterClientRequestHeader();
        requestHeader.setClientID(clientID);
        requestHeader.setProducerGroup(producerGroup);
        requestHeader.setConsumerGroup(consumerGroup);
        RemotingCommand request = RemotingCommand.createRequestCommand(RequestCode.UNREGISTER_CLIENT, requestHeader);

        RemotingCommand response = this.remotingClient.invokeSync(addr, request, timeoutMillis);
        assert response != null;
        switch (response.getCode()) {
            case ResponseCode.SUCCESS: {
                return;
            }
            default:
                break;
        }

        throw new MQBrokerException(response.getCode(), response.getRemark());
    }

    public void endTransactionOneway(
        final String addr,
        final EndTransactionRequestHeader requestHeader,
        final String remark,
        final long timeoutMillis
    ) throws RemotingException, MQBrokerException, InterruptedException {
        RemotingCommand request = RemotingCommand.createRequestCommand(RequestCode.END_TRANSACTION, requestHeader);

        request.setRemark(remark);
        this.remotingClient.invokeOneway(addr, request, timeoutMillis);
    }

    public void queryMessage(
        final String addr,
        final QueryMessageRequestHeader requestHeader,
        final long timeoutMillis,
        final InvokeCallback invokeCallback,
        final Boolean isUnqiueKey
    ) throws RemotingException, MQBrokerException, InterruptedException {
        RemotingCommand request = RemotingCommand.createRequestCommand(RequestCode.QUERY_MESSAGE, requestHeader);
        request.addExtField(MixAll.UNIQUE_MSG_QUERY_FLAG, isUnqiueKey.toString());
        this.remotingClient.invokeAsync(MixAll.brokerVIPChannel(this.clientConfig.isVipChannelEnabled(), addr), request, timeoutMillis,
            invokeCallback);
    }

    public boolean registerClient(final String addr, final HeartbeatData heartbeat, final long timeoutMillis)
        throws RemotingException, InterruptedException {
        RemotingCommand request = RemotingCommand.createRequestCommand(RequestCode.HEART_BEAT, null);

        request.setBody(heartbeat.encode());
        RemotingCommand response = this.remotingClient.invokeSync(addr, request, timeoutMillis);
        return response.getCode() == ResponseCode.SUCCESS;
    }

    public void consumerSendMessageBack(
        final String addr,
        final MessageExt msg,
        final String consumerGroup,
        final int delayLevel,
        final long timeoutMillis,
        final int maxConsumeRetryTimes
    ) throws RemotingException, MQBrokerException, InterruptedException {
        ConsumerSendMsgBackRequestHeader requestHeader = new ConsumerSendMsgBackRequestHeader();
        RemotingCommand request = RemotingCommand.createRequestCommand(RequestCode.CONSUMER_SEND_MSG_BACK, requestHeader);

        requestHeader.setGroup(consumerGroup);
        requestHeader.setOriginTopic(msg.getTopic());
        requestHeader.setOffset(msg.getCommitLogOffset());
        requestHeader.setDelayLevel(delayLevel);
        requestHeader.setOriginMsgId(msg.getMsgId());
        requestHeader.setMaxReconsumeTimes(maxConsumeRetryTimes);

        RemotingCommand response = this.remotingClient.invokeSync(MixAll.brokerVIPChannel(this.clientConfig.isVipChannelEnabled(), addr),
            request, timeoutMillis);
        assert response != null;
        switch (response.getCode()) {
            case ResponseCode.SUCCESS: {
                return;
            }
            default:
                break;
        }

        throw new MQBrokerException(response.getCode(), response.getRemark());
    }

    public Set<MessageQueue> lockBatchMQ(
        final String addr,
        final LockBatchRequestBody requestBody,
        final long timeoutMillis) throws RemotingException, MQBrokerException, InterruptedException {
        RemotingCommand request = RemotingCommand.createRequestCommand(RequestCode.LOCK_BATCH_MQ, null);

        request.setBody(requestBody.encode());
        RemotingCommand response = this.remotingClient.invokeSync(MixAll.brokerVIPChannel(this.clientConfig.isVipChannelEnabled(), addr),
            request, timeoutMillis);
        switch (response.getCode()) {
            case ResponseCode.SUCCESS: {
                LockBatchResponseBody responseBody = LockBatchResponseBody.decode(response.getBody(), LockBatchResponseBody.class);
                Set<MessageQueue> messageQueues = responseBody.getLockOKMQSet();
                return messageQueues;
            }
            default:
                break;
        }

        throw new MQBrokerException(response.getCode(), response.getRemark());
    }

    public void unlockBatchMQ(
        final String addr,
        final UnlockBatchRequestBody requestBody,
        final long timeoutMillis,
        final boolean oneway
    ) throws RemotingException, MQBrokerException, InterruptedException {
        RemotingCommand request = RemotingCommand.createRequestCommand(RequestCode.UNLOCK_BATCH_MQ, null);

        request.setBody(requestBody.encode());

        if (oneway) {
            this.remotingClient.invokeOneway(addr, request, timeoutMillis);
        } else {
            RemotingCommand response = this.remotingClient
                .invokeSync(MixAll.brokerVIPChannel(this.clientConfig.isVipChannelEnabled(), addr), request, timeoutMillis);
            switch (response.getCode()) {
                case ResponseCode.SUCCESS: {
                    return;
                }
                default:
                    break;
            }

            throw new MQBrokerException(response.getCode(), response.getRemark());
        }
    }

    public TopicStatsTable getTopicStatsInfo(final String addr, final String topic,
        final long timeoutMillis) throws InterruptedException,
        RemotingTimeoutException, RemotingSendRequestException, RemotingConnectException, MQBrokerException {
        GetTopicStatsInfoRequestHeader requestHeader = new GetTopicStatsInfoRequestHeader();
        requestHeader.setTopic(topic);

        RemotingCommand request = RemotingCommand.createRequestCommand(RequestCode.GET_TOPIC_STATS_INFO, requestHeader);

        RemotingCommand response = this.remotingClient.invokeSync(MixAll.brokerVIPChannel(this.clientConfig.isVipChannelEnabled(), addr),
            request, timeoutMillis);
        switch (response.getCode()) {
            case ResponseCode.SUCCESS: {
                TopicStatsTable topicStatsTable = TopicStatsTable.decode(response.getBody(), TopicStatsTable.class);
                return topicStatsTable;
            }
            default:
                break;
        }

        throw new MQBrokerException(response.getCode(), response.getRemark());
    }

    public ConsumeStats getConsumeStats(final String addr, final String consumerGroup, final long timeoutMillis)
        throws InterruptedException, RemotingTimeoutException, RemotingSendRequestException, RemotingConnectException,
        MQBrokerException {
        return getConsumeStats(addr, consumerGroup, null, timeoutMillis);
    }

    public ConsumeStats getConsumeStats(final String addr, final String consumerGroup, final String topic,
        final long timeoutMillis)
        throws InterruptedException, RemotingTimeoutException, RemotingSendRequestException, RemotingConnectException,
        MQBrokerException {
        GetConsumeStatsRequestHeader requestHeader = new GetConsumeStatsRequestHeader();
        requestHeader.setConsumerGroup(consumerGroup);
        requestHeader.setTopic(topic);

        RemotingCommand request = RemotingCommand.createRequestCommand(RequestCode.GET_CONSUME_STATS, requestHeader);

        RemotingCommand response = this.remotingClient.invokeSync(MixAll.brokerVIPChannel(this.clientConfig.isVipChannelEnabled(), addr),
            request, timeoutMillis);
        switch (response.getCode()) {
            case ResponseCode.SUCCESS: {
                ConsumeStats consumeStats = ConsumeStats.decode(response.getBody(), ConsumeStats.class);
                return consumeStats;
            }
            default:
                break;
        }

        throw new MQBrokerException(response.getCode(), response.getRemark());
    }

    public ProducerConnection getProducerConnectionList(final String addr, final String producerGroup,
        final long timeoutMillis)
        throws RemotingConnectException, RemotingSendRequestException, RemotingTimeoutException, InterruptedException,
        MQBrokerException {
        GetProducerConnectionListRequestHeader requestHeader = new GetProducerConnectionListRequestHeader();
        requestHeader.setProducerGroup(producerGroup);

        RemotingCommand request = RemotingCommand.createRequestCommand(RequestCode.GET_PRODUCER_CONNECTION_LIST, requestHeader);

        RemotingCommand response = this.remotingClient.invokeSync(MixAll.brokerVIPChannel(this.clientConfig.isVipChannelEnabled(), addr),
            request, timeoutMillis);
        switch (response.getCode()) {
            case ResponseCode.SUCCESS: {
                return ProducerConnection.decode(response.getBody(), ProducerConnection.class);
            }
            default:
                break;
        }

        throw new MQBrokerException(response.getCode(), response.getRemark());
    }

    public ConsumerConnection getConsumerConnectionList(final String addr, final String consumerGroup,
        final long timeoutMillis)
        throws RemotingConnectException, RemotingSendRequestException, RemotingTimeoutException, InterruptedException,
        MQBrokerException {
        GetConsumerConnectionListRequestHeader requestHeader = new GetConsumerConnectionListRequestHeader();
        requestHeader.setConsumerGroup(consumerGroup);

        RemotingCommand request = RemotingCommand.createRequestCommand(RequestCode.GET_CONSUMER_CONNECTION_LIST, requestHeader);

        RemotingCommand response = this.remotingClient.invokeSync(MixAll.brokerVIPChannel(this.clientConfig.isVipChannelEnabled(), addr),
            request, timeoutMillis);
        switch (response.getCode()) {
            case ResponseCode.SUCCESS: {
                return ConsumerConnection.decode(response.getBody(), ConsumerConnection.class);
            }
            default:
                break;
        }

        throw new MQBrokerException(response.getCode(), response.getRemark());
    }

    public KVTable getBrokerRuntimeInfo(final String addr, final long timeoutMillis) throws RemotingConnectException,
        RemotingSendRequestException, RemotingTimeoutException, InterruptedException, MQBrokerException {

        RemotingCommand request = RemotingCommand.createRequestCommand(RequestCode.GET_BROKER_RUNTIME_INFO, null);

        RemotingCommand response = this.remotingClient.invokeSync(MixAll.brokerVIPChannel(this.clientConfig.isVipChannelEnabled(), addr),
            request, timeoutMillis);
        switch (response.getCode()) {
            case ResponseCode.SUCCESS: {
                return KVTable.decode(response.getBody(), KVTable.class);
            }
            default:
                break;
        }

        throw new MQBrokerException(response.getCode(), response.getRemark());
    }

    public void updateBrokerConfig(final String addr, final Properties properties, final long timeoutMillis)
        throws RemotingConnectException, RemotingSendRequestException, RemotingTimeoutException, InterruptedException,
        MQBrokerException, UnsupportedEncodingException {

        RemotingCommand request = RemotingCommand.createRequestCommand(RequestCode.UPDATE_BROKER_CONFIG, null);

        String str = MixAll.properties2String(properties);
        if (str != null && str.length() > 0) {
            request.setBody(str.getBytes(MixAll.DEFAULT_CHARSET));
            RemotingCommand response = this.remotingClient
                .invokeSync(MixAll.brokerVIPChannel(this.clientConfig.isVipChannelEnabled(), addr), request, timeoutMillis);
            switch (response.getCode()) {
                case ResponseCode.SUCCESS: {
                    return;
                }
                default:
                    break;
            }

            throw new MQBrokerException(response.getCode(), response.getRemark());
        }
    }

    public Properties getBrokerConfig(final String addr, final long timeoutMillis)
        throws RemotingConnectException, RemotingSendRequestException, RemotingTimeoutException, InterruptedException,
        MQBrokerException, UnsupportedEncodingException {
        RemotingCommand request = RemotingCommand.createRequestCommand(RequestCode.GET_BROKER_CONFIG, null);

        RemotingCommand response = this.remotingClient.invokeSync(addr, request, timeoutMillis);
        assert response != null;
        switch (response.getCode()) {
            case ResponseCode.SUCCESS: {
                return MixAll.string2Properties(new String(response.getBody(), MixAll.DEFAULT_CHARSET));
            }
            default:
                break;
        }

        throw new MQBrokerException(response.getCode(), response.getRemark());
    }

    public ClusterInfo getBrokerClusterInfo(
        final long timeoutMillis) throws InterruptedException, RemotingTimeoutException,
        RemotingSendRequestException, RemotingConnectException, MQBrokerException {
        RemotingCommand request = RemotingCommand.createRequestCommand(RequestCode.GET_BROKER_CLUSTER_INFO, null);

        RemotingCommand response = this.remotingClient.invokeSync(null, request, timeoutMillis);
        assert response != null;
        switch (response.getCode()) {
            case ResponseCode.SUCCESS: {
                return ClusterInfo.decode(response.getBody(), ClusterInfo.class);
            }
            default:
                break;
        }

        throw new MQBrokerException(response.getCode(), response.getRemark());
    }

    public TopicRouteData getDefaultTopicRouteInfoFromNameServer(final String topic, final long timeoutMillis)
        throws RemotingException, MQClientException, InterruptedException {

        return getTopicRouteInfoFromNameServer(topic, timeoutMillis, false);
    }

    public TopicRouteData getTopicRouteInfoFromNameServer(final String topic, final long timeoutMillis)
        throws RemotingException, MQClientException, InterruptedException {

        return getTopicRouteInfoFromNameServer(topic, timeoutMillis, true);
    }

    public TopicRouteData getTopicRouteInfoFromNameServer(final String topic, final long timeoutMillis,
        boolean allowTopicNotExist) throws MQClientException, InterruptedException, RemotingTimeoutException, RemotingSendRequestException, RemotingConnectException {
        GetRouteInfoRequestHeader requestHeader = new GetRouteInfoRequestHeader();
        requestHeader.setTopic(topic);

        RemotingCommand request = RemotingCommand.createRequestCommand(RequestCode.GET_ROUTEINTO_BY_TOPIC, requestHeader);

        RemotingCommand response = this.remotingClient.invokeSync(null, request, timeoutMillis);
        assert response != null;
        switch (response.getCode()) {
            case ResponseCode.TOPIC_NOT_EXIST: {
                if (allowTopicNotExist && !topic.equals(MixAll.AUTO_CREATE_TOPIC_KEY_TOPIC)) {
                    log.warn("get Topic [{}] RouteInfoFromNameServer is not exist value", topic);
                }

                break;
            }
            case ResponseCode.SUCCESS: {
                byte[] body = response.getBody();
                if (body != null) {
                    return TopicRouteData.decode(body, TopicRouteData.class);
                }
            }
            default:
                break;
        }

        throw new MQClientException(response.getCode(), response.getRemark());
    }

    public TopicList getTopicListFromNameServer(final long timeoutMillis)
        throws RemotingException, MQClientException, InterruptedException {
        RemotingCommand request = RemotingCommand.createRequestCommand(RequestCode.GET_ALL_TOPIC_LIST_FROM_NAMESERVER, null);

        RemotingCommand response = this.remotingClient.invokeSync(null, request, timeoutMillis);
        assert response != null;
        switch (response.getCode()) {
            case ResponseCode.SUCCESS: {
                byte[] body = response.getBody();
                if (body != null) {
                    return TopicList.decode(body, TopicList.class);
                }
            }
            default:
                break;
        }

        throw new MQClientException(response.getCode(), response.getRemark());
    }

    public int wipeWritePermOfBroker(final String namesrvAddr, String brokerName,
        final long timeoutMillis) throws RemotingCommandException,
        RemotingConnectException, RemotingSendRequestException, RemotingTimeoutException, InterruptedException, MQClientException {
        WipeWritePermOfBrokerRequestHeader requestHeader = new WipeWritePermOfBrokerRequestHeader();
        requestHeader.setBrokerName(brokerName);

        RemotingCommand request = RemotingCommand.createRequestCommand(RequestCode.WIPE_WRITE_PERM_OF_BROKER, requestHeader);

        RemotingCommand response = this.remotingClient.invokeSync(namesrvAddr, request, timeoutMillis);
        assert response != null;
        switch (response.getCode()) {
            case ResponseCode.SUCCESS: {
                WipeWritePermOfBrokerResponseHeader responseHeader =
                    (WipeWritePermOfBrokerResponseHeader) response.decodeCommandCustomHeader(WipeWritePermOfBrokerResponseHeader.class);
                return responseHeader.getWipeTopicCount();
            }
            default:
                break;
        }

        throw new MQClientException(response.getCode(), response.getRemark());
    }

    public void deleteTopicInBroker(final String addr, final String topic, final long timeoutMillis)
        throws RemotingException, MQBrokerException, InterruptedException, MQClientException {
        DeleteTopicRequestHeader requestHeader = new DeleteTopicRequestHeader();
        requestHeader.setTopic(topic);
        RemotingCommand request = RemotingCommand.createRequestCommand(RequestCode.DELETE_TOPIC_IN_BROKER, requestHeader);

        RemotingCommand response = this.remotingClient.invokeSync(MixAll.brokerVIPChannel(this.clientConfig.isVipChannelEnabled(), addr),
            request, timeoutMillis);
        assert response != null;
        switch (response.getCode()) {
            case ResponseCode.SUCCESS: {
                return;
            }
            default:
                break;
        }

        throw new MQClientException(response.getCode(), response.getRemark());
    }

    public void deleteTopicInNameServer(final String addr, final String topic, final long timeoutMillis)
        throws RemotingException, MQBrokerException, InterruptedException, MQClientException {
        DeleteTopicRequestHeader requestHeader = new DeleteTopicRequestHeader();
        requestHeader.setTopic(topic);
        RemotingCommand request = RemotingCommand.createRequestCommand(RequestCode.DELETE_TOPIC_IN_NAMESRV, requestHeader);

        RemotingCommand response = this.remotingClient.invokeSync(addr, request, timeoutMillis);
        assert response != null;
        switch (response.getCode()) {
            case ResponseCode.SUCCESS: {
                return;
            }
            default:
                break;
        }

        throw new MQClientException(response.getCode(), response.getRemark());
    }

    public void deleteSubscriptionGroup(final String addr, final String groupName, final long timeoutMillis)
        throws RemotingException, MQBrokerException, InterruptedException, MQClientException {
        DeleteSubscriptionGroupRequestHeader requestHeader = new DeleteSubscriptionGroupRequestHeader();
        requestHeader.setGroupName(groupName);
        RemotingCommand request = RemotingCommand.createRequestCommand(RequestCode.DELETE_SUBSCRIPTIONGROUP, requestHeader);

        RemotingCommand response = this.remotingClient.invokeSync(MixAll.brokerVIPChannel(this.clientConfig.isVipChannelEnabled(), addr),
            request, timeoutMillis);
        assert response != null;
        switch (response.getCode()) {
            case ResponseCode.SUCCESS: {
                return;
            }
            default:
                break;
        }

        throw new MQClientException(response.getCode(), response.getRemark());
    }

    public String getKVConfigValue(final String namespace, final String key, final long timeoutMillis)
        throws RemotingException, MQClientException, InterruptedException {
        GetKVConfigRequestHeader requestHeader = new GetKVConfigRequestHeader();
        requestHeader.setNamespace(namespace);
        requestHeader.setKey(key);

        RemotingCommand request = RemotingCommand.createRequestCommand(RequestCode.GET_KV_CONFIG, requestHeader);

        RemotingCommand response = this.remotingClient.invokeSync(null, request, timeoutMillis);
        assert response != null;
        switch (response.getCode()) {
            case ResponseCode.SUCCESS: {
                GetKVConfigResponseHeader responseHeader =
                    (GetKVConfigResponseHeader) response.decodeCommandCustomHeader(GetKVConfigResponseHeader.class);
                return responseHeader.getValue();
            }
            default:
                break;
        }

        throw new MQClientException(response.getCode(), response.getRemark());
    }

    public void putKVConfigValue(final String namespace, final String key, final String value, final long timeoutMillis)
        throws RemotingException, MQClientException, InterruptedException {
        PutKVConfigRequestHeader requestHeader = new PutKVConfigRequestHeader();
        requestHeader.setNamespace(namespace);
        requestHeader.setKey(key);
        requestHeader.setValue(value);

        RemotingCommand request = RemotingCommand.createRequestCommand(RequestCode.PUT_KV_CONFIG, requestHeader);

        List<String> nameServerAddressList = this.remotingClient.getNameServerAddressList();
        if (nameServerAddressList != null) {
            RemotingCommand errResponse = null;
            for (String namesrvAddr : nameServerAddressList) {
                RemotingCommand response = this.remotingClient.invokeSync(namesrvAddr, request, timeoutMillis);
                assert response != null;
                switch (response.getCode()) {
                    case ResponseCode.SUCCESS: {
                        break;
                    }
                    default:
                        errResponse = response;
                }
            }

            if (errResponse != null) {
                throw new MQClientException(errResponse.getCode(), errResponse.getRemark());
            }
        }
    }

    public void deleteKVConfigValue(final String namespace, final String key, final long timeoutMillis)
        throws RemotingException, MQClientException, InterruptedException {
        DeleteKVConfigRequestHeader requestHeader = new DeleteKVConfigRequestHeader();
        requestHeader.setNamespace(namespace);
        requestHeader.setKey(key);

        RemotingCommand request = RemotingCommand.createRequestCommand(RequestCode.DELETE_KV_CONFIG, requestHeader);

        List<String> nameServerAddressList = this.remotingClient.getNameServerAddressList();
        if (nameServerAddressList != null) {
            RemotingCommand errResponse = null;
            for (String namesrvAddr : nameServerAddressList) {
                RemotingCommand response = this.remotingClient.invokeSync(namesrvAddr, request, timeoutMillis);
                assert response != null;
                switch (response.getCode()) {
                    case ResponseCode.SUCCESS: {
                        break;
                    }
                    default:
                        errResponse = response;
                }
            }
            if (errResponse != null) {
                throw new MQClientException(errResponse.getCode(), errResponse.getRemark());
            }
        }
    }

    public KVTable getKVListByNamespace(final String namespace, final long timeoutMillis)
        throws RemotingException, MQClientException, InterruptedException {
        GetKVListByNamespaceRequestHeader requestHeader = new GetKVListByNamespaceRequestHeader();
        requestHeader.setNamespace(namespace);

        RemotingCommand request = RemotingCommand.createRequestCommand(RequestCode.GET_KVLIST_BY_NAMESPACE, requestHeader);

        RemotingCommand response = this.remotingClient.invokeSync(null, request, timeoutMillis);
        assert response != null;
        switch (response.getCode()) {
            case ResponseCode.SUCCESS: {
                return KVTable.decode(response.getBody(), KVTable.class);
            }
            default:
                break;
        }

        throw new MQClientException(response.getCode(), response.getRemark());
    }

    public Map<MessageQueue, Long> invokeBrokerToResetOffset(final String addr, final String topic, final String group,
        final long timestamp, final boolean isForce, final long timeoutMillis)
        throws RemotingException, MQClientException, InterruptedException {
        return invokeBrokerToResetOffset(addr, topic, group, timestamp, isForce, timeoutMillis, false);
    }

    public Map<MessageQueue, Long> invokeBrokerToResetOffset(final String addr, final String topic, final String group,
        final long timestamp, final boolean isForce, final long timeoutMillis, boolean isC)
        throws RemotingException, MQClientException, InterruptedException {
        ResetOffsetRequestHeader requestHeader = new ResetOffsetRequestHeader();
        requestHeader.setTopic(topic);
        requestHeader.setGroup(group);
        requestHeader.setTimestamp(timestamp);
        requestHeader.setForce(isForce);

        RemotingCommand request = RemotingCommand.createRequestCommand(RequestCode.INVOKE_BROKER_TO_RESET_OFFSET, requestHeader);
        if (isC) {
            request.setLanguage(LanguageCode.CPP);
        }

        RemotingCommand response = this.remotingClient.invokeSync(MixAll.brokerVIPChannel(this.clientConfig.isVipChannelEnabled(), addr),
            request, timeoutMillis);
        assert response != null;
        switch (response.getCode()) {
            case ResponseCode.SUCCESS: {
                if (response.getBody() != null) {
                    ResetOffsetBody body = ResetOffsetBody.decode(response.getBody(), ResetOffsetBody.class);
                    return body.getOffsetTable();
                }
            }
            default:
                break;
        }

        throw new MQClientException(response.getCode(), response.getRemark());
    }

    public Map<String, Map<MessageQueue, Long>> invokeBrokerToGetConsumerStatus(final String addr, final String topic,
        final String group,
        final String clientAddr,
        final long timeoutMillis) throws RemotingException, MQClientException, InterruptedException {
        GetConsumerStatusRequestHeader requestHeader = new GetConsumerStatusRequestHeader();
        requestHeader.setTopic(topic);
        requestHeader.setGroup(group);
        requestHeader.setClientAddr(clientAddr);

        RemotingCommand request = RemotingCommand.createRequestCommand(RequestCode.INVOKE_BROKER_TO_GET_CONSUMER_STATUS, requestHeader);

        RemotingCommand response = this.remotingClient.invokeSync(MixAll.brokerVIPChannel(this.clientConfig.isVipChannelEnabled(), addr),
            request, timeoutMillis);
        assert response != null;
        switch (response.getCode()) {
            case ResponseCode.SUCCESS: {
                if (response.getBody() != null) {
                    GetConsumerStatusBody body = GetConsumerStatusBody.decode(response.getBody(), GetConsumerStatusBody.class);
                    return body.getConsumerTable();
                }
            }
            default:
                break;
        }

        throw new MQClientException(response.getCode(), response.getRemark());
    }

    public GroupList queryTopicConsumeByWho(final String addr, final String topic, final long timeoutMillis)
        throws RemotingConnectException, RemotingSendRequestException, RemotingTimeoutException, InterruptedException,
        MQBrokerException {
        QueryTopicConsumeByWhoRequestHeader requestHeader = new QueryTopicConsumeByWhoRequestHeader();
        requestHeader.setTopic(topic);

        RemotingCommand request = RemotingCommand.createRequestCommand(RequestCode.QUERY_TOPIC_CONSUME_BY_WHO, requestHeader);

        RemotingCommand response = this.remotingClient.invokeSync(MixAll.brokerVIPChannel(this.clientConfig.isVipChannelEnabled(), addr),
            request, timeoutMillis);
        switch (response.getCode()) {
            case ResponseCode.SUCCESS: {
                GroupList groupList = GroupList.decode(response.getBody(), GroupList.class);
                return groupList;
            }
            default:
                break;
        }

        throw new MQBrokerException(response.getCode(), response.getRemark());
    }

    public List<QueueTimeSpan> queryConsumeTimeSpan(final String addr, final String topic, final String group,
        final long timeoutMillis)
        throws RemotingConnectException, RemotingSendRequestException, RemotingTimeoutException, InterruptedException,
        MQBrokerException {
        QueryConsumeTimeSpanRequestHeader requestHeader = new QueryConsumeTimeSpanRequestHeader();
        requestHeader.setTopic(topic);
        requestHeader.setGroup(group);

        RemotingCommand request = RemotingCommand.createRequestCommand(RequestCode.QUERY_CONSUME_TIME_SPAN, requestHeader);

        RemotingCommand response = this.remotingClient.invokeSync(MixAll.brokerVIPChannel(this.clientConfig.isVipChannelEnabled(), addr),
            request, timeoutMillis);
        switch (response.getCode()) {
            case ResponseCode.SUCCESS: {
                QueryConsumeTimeSpanBody consumeTimeSpanBody = GroupList.decode(response.getBody(), QueryConsumeTimeSpanBody.class);
                return consumeTimeSpanBody.getConsumeTimeSpanSet();
            }
            default:
                break;
        }

        throw new MQBrokerException(response.getCode(), response.getRemark());
    }

    public TopicList getTopicsByCluster(final String cluster, final long timeoutMillis)
        throws RemotingException, MQClientException, InterruptedException {
        GetTopicsByClusterRequestHeader requestHeader = new GetTopicsByClusterRequestHeader();
        requestHeader.setCluster(cluster);
        RemotingCommand request = RemotingCommand.createRequestCommand(RequestCode.GET_TOPICS_BY_CLUSTER, requestHeader);

        RemotingCommand response = this.remotingClient.invokeSync(null, request, timeoutMillis);
        assert response != null;
        switch (response.getCode()) {
            case ResponseCode.SUCCESS: {
                byte[] body = response.getBody();
                if (body != null) {
                    TopicList topicList = TopicList.decode(body, TopicList.class);
                    return topicList;
                }
            }
            default:
                break;
        }

        throw new MQClientException(response.getCode(), response.getRemark());
    }

    public void registerMessageFilterClass(final String addr,
        final String consumerGroup,
        final String topic,
        final String className,
        final int classCRC,
        final byte[] classBody,
        final long timeoutMillis) throws RemotingConnectException, RemotingSendRequestException, RemotingTimeoutException,
        InterruptedException, MQBrokerException {
        RegisterMessageFilterClassRequestHeader requestHeader = new RegisterMessageFilterClassRequestHeader();
        requestHeader.setConsumerGroup(consumerGroup);
        requestHeader.setClassName(className);
        requestHeader.setTopic(topic);
        requestHeader.setClassCRC(classCRC);

        RemotingCommand request = RemotingCommand.createRequestCommand(RequestCode.REGISTER_MESSAGE_FILTER_CLASS, requestHeader);
        request.setBody(classBody);
        RemotingCommand response = this.remotingClient.invokeSync(addr, request, timeoutMillis);
        switch (response.getCode()) {
            case ResponseCode.SUCCESS: {
                return;
            }
            default:
                break;
        }

        throw new MQBrokerException(response.getCode(), response.getRemark());
    }

    public TopicList getSystemTopicList(
        final long timeoutMillis) throws RemotingException, MQClientException, InterruptedException {
        RemotingCommand request = RemotingCommand.createRequestCommand(RequestCode.GET_SYSTEM_TOPIC_LIST_FROM_NS, null);

        RemotingCommand response = this.remotingClient.invokeSync(null, request, timeoutMillis);
        assert response != null;
        switch (response.getCode()) {
            case ResponseCode.SUCCESS: {
                byte[] body = response.getBody();
                if (body != null) {
                    TopicList topicList = TopicList.decode(response.getBody(), TopicList.class);
                    if (topicList.getTopicList() != null && !topicList.getTopicList().isEmpty()
                        && !UtilAll.isBlank(topicList.getBrokerAddr())) {
                        TopicList tmp = getSystemTopicListFromBroker(topicList.getBrokerAddr(), timeoutMillis);
                        if (tmp.getTopicList() != null && !tmp.getTopicList().isEmpty()) {
                            topicList.getTopicList().addAll(tmp.getTopicList());
                        }
                    }
                    return topicList;
                }
            }
            default:
                break;
        }

        throw new MQClientException(response.getCode(), response.getRemark());
    }

    public TopicList getSystemTopicListFromBroker(final String addr, final long timeoutMillis)
        throws RemotingException, MQClientException, InterruptedException {
        RemotingCommand request = RemotingCommand.createRequestCommand(RequestCode.GET_SYSTEM_TOPIC_LIST_FROM_BROKER, null);

        RemotingCommand response = this.remotingClient.invokeSync(MixAll.brokerVIPChannel(this.clientConfig.isVipChannelEnabled(), addr),
            request, timeoutMillis);
        assert response != null;
        switch (response.getCode()) {
            case ResponseCode.SUCCESS: {
                byte[] body = response.getBody();
                if (body != null) {
                    TopicList topicList = TopicList.decode(body, TopicList.class);
                    return topicList;
                }
            }
            default:
                break;
        }

        throw new MQClientException(response.getCode(), response.getRemark());
    }

    public boolean cleanExpiredConsumeQueue(final String addr,
        long timeoutMillis) throws MQClientException, RemotingConnectException,
        RemotingSendRequestException, RemotingTimeoutException, InterruptedException {
        RemotingCommand request = RemotingCommand.createRequestCommand(RequestCode.CLEAN_EXPIRED_CONSUMEQUEUE, null);
        RemotingCommand response = this.remotingClient.invokeSync(MixAll.brokerVIPChannel(this.clientConfig.isVipChannelEnabled(), addr),
            request, timeoutMillis);
        switch (response.getCode()) {
            case ResponseCode.SUCCESS: {
                return true;
            }
            default:
                break;
        }

        throw new MQClientException(response.getCode(), response.getRemark());
    }

    public boolean cleanUnusedTopicByAddr(final String addr,
        long timeoutMillis) throws MQClientException, RemotingConnectException,
        RemotingSendRequestException, RemotingTimeoutException, InterruptedException {
        RemotingCommand request = RemotingCommand.createRequestCommand(RequestCode.CLEAN_UNUSED_TOPIC, null);
        RemotingCommand response = this.remotingClient.invokeSync(MixAll.brokerVIPChannel(this.clientConfig.isVipChannelEnabled(), addr),
            request, timeoutMillis);
        switch (response.getCode()) {
            case ResponseCode.SUCCESS: {
                return true;
            }
            default:
                break;
        }

        throw new MQClientException(response.getCode(), response.getRemark());
    }

    public ConsumerRunningInfo getConsumerRunningInfo(final String addr, String consumerGroup, String clientId,
        boolean jstack,
        final long timeoutMillis) throws RemotingException, MQClientException, InterruptedException {
        GetConsumerRunningInfoRequestHeader requestHeader = new GetConsumerRunningInfoRequestHeader();
        requestHeader.setConsumerGroup(consumerGroup);
        requestHeader.setClientId(clientId);
        requestHeader.setJstackEnable(jstack);

        RemotingCommand request = RemotingCommand.createRequestCommand(RequestCode.GET_CONSUMER_RUNNING_INFO, requestHeader);

        RemotingCommand response = this.remotingClient.invokeSync(MixAll.brokerVIPChannel(this.clientConfig.isVipChannelEnabled(), addr),
            request, timeoutMillis);
        assert response != null;
        switch (response.getCode()) {
            case ResponseCode.SUCCESS: {
                byte[] body = response.getBody();
                if (body != null) {
                    ConsumerRunningInfo info = ConsumerRunningInfo.decode(body, ConsumerRunningInfo.class);
                    return info;
                }
            }
            default:
                break;
        }

        throw new MQClientException(response.getCode(), response.getRemark());
    }

    public ConsumeMessageDirectlyResult consumeMessageDirectly(final String addr,
        String consumerGroup,
        String clientId,
        String msgId,
        final long timeoutMillis) throws RemotingException, MQClientException, InterruptedException {
        ConsumeMessageDirectlyResultRequestHeader requestHeader = new ConsumeMessageDirectlyResultRequestHeader();
        requestHeader.setConsumerGroup(consumerGroup);
        requestHeader.setClientId(clientId);
        requestHeader.setMsgId(msgId);

        RemotingCommand request = RemotingCommand.createRequestCommand(RequestCode.CONSUME_MESSAGE_DIRECTLY, requestHeader);

        RemotingCommand response = this.remotingClient.invokeSync(MixAll.brokerVIPChannel(this.clientConfig.isVipChannelEnabled(), addr),
            request, timeoutMillis);
        assert response != null;
        switch (response.getCode()) {
            case ResponseCode.SUCCESS: {
                byte[] body = response.getBody();
                if (body != null) {
                    ConsumeMessageDirectlyResult info = ConsumeMessageDirectlyResult.decode(body, ConsumeMessageDirectlyResult.class);
                    return info;
                }
            }
            default:
                break;
        }

        throw new MQClientException(response.getCode(), response.getRemark());
    }

    public Map<Integer, Long> queryCorrectionOffset(final String addr, final String topic, final String group,
        Set<String> filterGroup,
        long timeoutMillis) throws MQClientException, RemotingConnectException, RemotingSendRequestException, RemotingTimeoutException,
        InterruptedException {
        QueryCorrectionOffsetHeader requestHeader = new QueryCorrectionOffsetHeader();
        requestHeader.setCompareGroup(group);
        requestHeader.setTopic(topic);
        if (filterGroup != null) {
            StringBuilder sb = new StringBuilder();
            String splitor = "";
            for (String s : filterGroup) {
                sb.append(splitor).append(s);
                splitor = ",";
            }
            requestHeader.setFilterGroups(sb.toString());
        }
        RemotingCommand request = RemotingCommand.createRequestCommand(RequestCode.QUERY_CORRECTION_OFFSET, requestHeader);

        RemotingCommand response = this.remotingClient.invokeSync(MixAll.brokerVIPChannel(this.clientConfig.isVipChannelEnabled(), addr),
            request, timeoutMillis);
        assert response != null;
        switch (response.getCode()) {
            case ResponseCode.SUCCESS: {
                if (response.getBody() != null) {
                    QueryCorrectionOffsetBody body = QueryCorrectionOffsetBody.decode(response.getBody(), QueryCorrectionOffsetBody.class);
                    return body.getCorrectionOffsets();
                }
            }
            default:
                break;
        }

        throw new MQClientException(response.getCode(), response.getRemark());
    }

    public TopicList getUnitTopicList(final boolean containRetry, final long timeoutMillis)
        throws RemotingException, MQClientException, InterruptedException {
        RemotingCommand request = RemotingCommand.createRequestCommand(RequestCode.GET_UNIT_TOPIC_LIST, null);

        RemotingCommand response = this.remotingClient.invokeSync(null, request, timeoutMillis);
        assert response != null;
        switch (response.getCode()) {
            case ResponseCode.SUCCESS: {
                byte[] body = response.getBody();
                if (body != null) {
                    TopicList topicList = TopicList.decode(response.getBody(), TopicList.class);
                    if (!containRetry) {
                        Iterator<String> it = topicList.getTopicList().iterator();
                        while (it.hasNext()) {
                            String topic = it.next();
                            if (topic.startsWith(MixAll.RETRY_GROUP_TOPIC_PREFIX))
                                it.remove();
                        }
                    }

                    return topicList;
                }
            }
            default:
                break;
        }

        throw new MQClientException(response.getCode(), response.getRemark());
    }

    public TopicList getHasUnitSubTopicList(final boolean containRetry, final long timeoutMillis)
        throws RemotingException, MQClientException, InterruptedException {
        RemotingCommand request = RemotingCommand.createRequestCommand(RequestCode.GET_HAS_UNIT_SUB_TOPIC_LIST, null);

        RemotingCommand response = this.remotingClient.invokeSync(null, request, timeoutMillis);
        assert response != null;
        switch (response.getCode()) {
            case ResponseCode.SUCCESS: {
                byte[] body = response.getBody();
                if (body != null) {
                    TopicList topicList = TopicList.decode(response.getBody(), TopicList.class);
                    if (!containRetry) {
                        Iterator<String> it = topicList.getTopicList().iterator();
                        while (it.hasNext()) {
                            String topic = it.next();
                            if (topic.startsWith(MixAll.RETRY_GROUP_TOPIC_PREFIX))
                                it.remove();
                        }
                    }
                    return topicList;
                }
            }
            default:
                break;
        }

        throw new MQClientException(response.getCode(), response.getRemark());
    }

    public TopicList getHasUnitSubUnUnitTopicList(final boolean containRetry, final long timeoutMillis)
        throws RemotingException, MQClientException, InterruptedException {
        RemotingCommand request = RemotingCommand.createRequestCommand(RequestCode.GET_HAS_UNIT_SUB_UNUNIT_TOPIC_LIST, null);

        RemotingCommand response = this.remotingClient.invokeSync(null, request, timeoutMillis);
        assert response != null;
        switch (response.getCode()) {
            case ResponseCode.SUCCESS: {
                byte[] body = response.getBody();
                if (body != null) {
                    TopicList topicList = TopicList.decode(response.getBody(), TopicList.class);
                    if (!containRetry) {
                        Iterator<String> it = topicList.getTopicList().iterator();
                        while (it.hasNext()) {
                            String topic = it.next();
                            if (topic.startsWith(MixAll.RETRY_GROUP_TOPIC_PREFIX))
                                it.remove();
                        }
                    }
                    return topicList;
                }
            }
            default:
                break;
        }

        throw new MQClientException(response.getCode(), response.getRemark());
    }

    public void cloneGroupOffset(final String addr, final String srcGroup, final String destGroup, final String topic,
        final boolean isOffline,
        final long timeoutMillis) throws RemotingException, MQClientException, InterruptedException {
        CloneGroupOffsetRequestHeader requestHeader = new CloneGroupOffsetRequestHeader();
        requestHeader.setSrcGroup(srcGroup);
        requestHeader.setDestGroup(destGroup);
        requestHeader.setTopic(topic);
        requestHeader.setOffline(isOffline);
        RemotingCommand request = RemotingCommand.createRequestCommand(RequestCode.CLONE_GROUP_OFFSET, requestHeader);

        RemotingCommand response = this.remotingClient.invokeSync(MixAll.brokerVIPChannel(this.clientConfig.isVipChannelEnabled(), addr),
            request, timeoutMillis);
        assert response != null;
        switch (response.getCode()) {
            case ResponseCode.SUCCESS: {
                return;
            }
            default:
                break;
        }

        throw new MQClientException(response.getCode(), response.getRemark());
    }

    public BrokerStatsData viewBrokerStatsData(String brokerAddr, String statsName, String statsKey, long timeoutMillis)
        throws MQClientException, RemotingConnectException, RemotingSendRequestException, RemotingTimeoutException,
        InterruptedException {
        ViewBrokerStatsDataRequestHeader requestHeader = new ViewBrokerStatsDataRequestHeader();
        requestHeader.setStatsName(statsName);
        requestHeader.setStatsKey(statsKey);

        RemotingCommand request = RemotingCommand.createRequestCommand(RequestCode.VIEW_BROKER_STATS_DATA, requestHeader);

        RemotingCommand response = this.remotingClient
            .invokeSync(MixAll.brokerVIPChannel(this.clientConfig.isVipChannelEnabled(), brokerAddr), request, timeoutMillis);
        assert response != null;
        switch (response.getCode()) {
            case ResponseCode.SUCCESS: {
                byte[] body = response.getBody();
                if (body != null) {
                    return BrokerStatsData.decode(body, BrokerStatsData.class);
                }
            }
            default:
                break;
        }

        throw new MQClientException(response.getCode(), response.getRemark());
    }

    public Set<String> getClusterList(String topic,
        long timeoutMillis) throws MQClientException, RemotingConnectException,
        RemotingSendRequestException, RemotingTimeoutException, InterruptedException {
        return Collections.EMPTY_SET;
    }

    public ConsumeStatsList fetchConsumeStatsInBroker(String brokerAddr, boolean isOrder,
        long timeoutMillis) throws MQClientException,
        RemotingConnectException, RemotingSendRequestException, RemotingTimeoutException, InterruptedException {
        GetConsumeStatsInBrokerHeader requestHeader = new GetConsumeStatsInBrokerHeader();
        requestHeader.setIsOrder(isOrder);

        RemotingCommand request = RemotingCommand.createRequestCommand(RequestCode.GET_BROKER_CONSUME_STATS, requestHeader);

        RemotingCommand response = this.remotingClient
            .invokeSync(MixAll.brokerVIPChannel(this.clientConfig.isVipChannelEnabled(), brokerAddr), request, timeoutMillis);
        assert response != null;
        switch (response.getCode()) {
            case ResponseCode.SUCCESS: {
                byte[] body = response.getBody();
                if (body != null) {
                    return ConsumeStatsList.decode(body, ConsumeStatsList.class);
                }
            }
            default:
                break;
        }

        throw new MQClientException(response.getCode(), response.getRemark());
    }

    public SubscriptionGroupWrapper getAllSubscriptionGroup(final String brokerAddr,
        long timeoutMillis) throws InterruptedException,
        RemotingTimeoutException, RemotingSendRequestException, RemotingConnectException, MQBrokerException {
        RemotingCommand request = RemotingCommand.createRequestCommand(RequestCode.GET_ALL_SUBSCRIPTIONGROUP_CONFIG, null);
        RemotingCommand response = this.remotingClient
            .invokeSync(MixAll.brokerVIPChannel(this.clientConfig.isVipChannelEnabled(), brokerAddr), request, timeoutMillis);
        assert response != null;
        switch (response.getCode()) {
            case ResponseCode.SUCCESS: {
                return SubscriptionGroupWrapper.decode(response.getBody(), SubscriptionGroupWrapper.class);
            }
            default:
                break;
        }
        throw new MQBrokerException(response.getCode(), response.getRemark());
    }

    public TopicConfigSerializeWrapper getAllTopicConfig(final String addr,
        long timeoutMillis) throws RemotingConnectException,
        RemotingSendRequestException, RemotingTimeoutException, InterruptedException, MQBrokerException {
        RemotingCommand request = RemotingCommand.createRequestCommand(RequestCode.GET_ALL_TOPIC_CONFIG, null);

        RemotingCommand response = this.remotingClient.invokeSync(MixAll.brokerVIPChannel(this.clientConfig.isVipChannelEnabled(), addr),
            request, timeoutMillis);
        assert response != null;
        switch (response.getCode()) {
            case ResponseCode.SUCCESS: {
                return TopicConfigSerializeWrapper.decode(response.getBody(), TopicConfigSerializeWrapper.class);
            }
            default:
                break;
        }

        throw new MQBrokerException(response.getCode(), response.getRemark());
    }

    public void updateNameServerConfig(final Properties properties, final List<String> nameServers, long timeoutMillis)
        throws UnsupportedEncodingException,
        MQBrokerException, InterruptedException, RemotingTimeoutException, RemotingSendRequestException,
        RemotingConnectException, MQClientException {
        String str = MixAll.properties2String(properties);
        if (str == null || str.length() < 1) {
            return;
        }
        List<String> invokeNameServers = (nameServers == null || nameServers.isEmpty()) ?
            this.remotingClient.getNameServerAddressList() : nameServers;
        if (invokeNameServers == null || invokeNameServers.isEmpty()) {
            return;
        }

        RemotingCommand request = RemotingCommand.createRequestCommand(RequestCode.UPDATE_NAMESRV_CONFIG, null);
        request.setBody(str.getBytes(MixAll.DEFAULT_CHARSET));

        RemotingCommand errResponse = null;
        for (String nameServer : invokeNameServers) {
            RemotingCommand response = this.remotingClient.invokeSync(nameServer, request, timeoutMillis);
            assert response != null;
            switch (response.getCode()) {
                case ResponseCode.SUCCESS: {
                    break;
                }
                default:
                    errResponse = response;
            }
        }

        if (errResponse != null) {
            throw new MQClientException(errResponse.getCode(), errResponse.getRemark());
        }
    }

    public Map<String, Properties> getNameServerConfig(final List<String> nameServers, long timeoutMillis)
        throws InterruptedException,
        RemotingTimeoutException, RemotingSendRequestException, RemotingConnectException,
        MQClientException, UnsupportedEncodingException {
        List<String> invokeNameServers = (nameServers == null || nameServers.isEmpty()) ?
            this.remotingClient.getNameServerAddressList() : nameServers;
        if (invokeNameServers == null || invokeNameServers.isEmpty()) {
            return null;
        }

        RemotingCommand request = RemotingCommand.createRequestCommand(RequestCode.GET_NAMESRV_CONFIG, null);

        Map<String, Properties> configMap = new HashMap<String, Properties>(4);
        for (String nameServer : invokeNameServers) {
            RemotingCommand response = this.remotingClient.invokeSync(nameServer, request, timeoutMillis);

            assert response != null;

            if (ResponseCode.SUCCESS == response.getCode()) {
                configMap.put(nameServer, MixAll.string2Properties(new String(response.getBody(), MixAll.DEFAULT_CHARSET)));
            } else {
                throw new MQClientException(response.getCode(), response.getRemark());
            }
        }
        return configMap;
    }

    public QueryConsumeQueueResponseBody queryConsumeQueue(final String brokerAddr, final String topic,
        final int queueId,
        final long index, final int count, final String consumerGroup,
        final long timeoutMillis) throws InterruptedException,
        RemotingTimeoutException, RemotingSendRequestException, RemotingConnectException, MQClientException {

        QueryConsumeQueueRequestHeader requestHeader = new QueryConsumeQueueRequestHeader();
        requestHeader.setTopic(topic);
        requestHeader.setQueueId(queueId);
        requestHeader.setIndex(index);
        requestHeader.setCount(count);
        requestHeader.setConsumerGroup(consumerGroup);

        RemotingCommand request = RemotingCommand.createRequestCommand(RequestCode.QUERY_CONSUME_QUEUE, requestHeader);

        RemotingCommand response = this.remotingClient.invokeSync(MixAll.brokerVIPChannel(this.clientConfig.isVipChannelEnabled(), brokerAddr), request, timeoutMillis);

        assert response != null;

        if (ResponseCode.SUCCESS == response.getCode()) {
            return QueryConsumeQueueResponseBody.decode(response.getBody(), QueryConsumeQueueResponseBody.class);
        }

        throw new MQClientException(response.getCode(), response.getRemark());
    }

    public void checkClientInBroker(final String brokerAddr, final String consumerGroup,
        final String clientId, final SubscriptionData subscriptionData,
        final long timeoutMillis)
        throws InterruptedException, RemotingTimeoutException, RemotingSendRequestException,
        RemotingConnectException, MQClientException {
        RemotingCommand request = RemotingCommand.createRequestCommand(RequestCode.CHECK_CLIENT_CONFIG, null);

        CheckClientRequestBody requestBody = new CheckClientRequestBody();
        requestBody.setClientId(clientId);
        requestBody.setGroup(consumerGroup);
        requestBody.setSubscriptionData(subscriptionData);

        request.setBody(requestBody.encode());

        RemotingCommand response = this.remotingClient.invokeSync(MixAll.brokerVIPChannel(this.clientConfig.isVipChannelEnabled(), brokerAddr), request, timeoutMillis);

        assert response != null;

        if (ResponseCode.SUCCESS != response.getCode()) {
            throw new MQClientException(response.getCode(), response.getRemark());
        }
    }

    public boolean resumeCheckHalfMessage(final String addr, String msgId,
        final long timeoutMillis) throws RemotingException, MQClientException, InterruptedException {
        ResumeCheckHalfMessageRequestHeader requestHeader = new ResumeCheckHalfMessageRequestHeader();
        requestHeader.setMsgId(msgId);

        RemotingCommand request = RemotingCommand.createRequestCommand(RequestCode.RESUME_CHECK_HALF_MESSAGE, requestHeader);

        RemotingCommand response = this.remotingClient.invokeSync(MixAll.brokerVIPChannel(this.clientConfig.isVipChannelEnabled(), addr),
            request, timeoutMillis);
        assert response != null;
        switch (response.getCode()) {
            case ResponseCode.SUCCESS: {
                return true;
            }
            default:
                log.error("Failed to resume half message check logic. Remark={}", response.getRemark());
                return false;
        }
    }
}<|MERGE_RESOLUTION|>--- conflicted
+++ resolved
@@ -305,13 +305,8 @@
         requestHeader.setDefaultGroupPerm(plainAccessConfig.getDefaultGroupPerm());
         requestHeader.setDefaultTopicPerm(plainAccessConfig.getDefaultTopicPerm());
         requestHeader.setWhiteRemoteAddress(plainAccessConfig.getWhiteRemoteAddress());
-<<<<<<< HEAD
-        requestHeader.setTopicPerms(UtilAll.List2String(plainAccessConfig.getTopicPerms(), ","));
-        requestHeader.setGroupPerms(UtilAll.List2String(plainAccessConfig.getGroupPerms(), ","));
-=======
         requestHeader.setTopicPerms(UtilAll.list2String(plainAccessConfig.getTopicPerms(), ","));
         requestHeader.setGroupPerms(UtilAll.list2String(plainAccessConfig.getGroupPerms(), ","));
->>>>>>> 73bb4b40
 
         RemotingCommand request = RemotingCommand.createRequestCommand(RequestCode.UPDATE_AND_CREATE_ACL_CONFIG, requestHeader);
 
@@ -397,8 +392,6 @@
 
         throw new MQBrokerException(response.getCode(), response.getRemark());
 
-<<<<<<< HEAD
-=======
     }
 
     public AclConfig getBrokerClusterConfig(final String addr, final long timeoutMillis) throws RemotingCommandException, InterruptedException, RemotingTimeoutException,
@@ -423,7 +416,6 @@
         }
         throw new MQBrokerException(response.getCode(), response.getRemark());
 
->>>>>>> 73bb4b40
     }
 
     public SendResult sendMessage(
